--- conflicted
+++ resolved
@@ -9,7 +9,7 @@
   type TextEdit,
   type ServerCapabilities,
 } from '../languageclient';
-<<<<<<< HEAD
+import {CancellationTokenSource} from 'vscode-jsonrpc';
 import {type ActiveServer} from '../server-manager';
 import Convert from '../convert';
 import {filter} from 'fuzzaldrin-plus';
@@ -20,11 +20,6 @@
   triggerPoint: atom$PointObject,
   suggestionMap: Map<atom$AutocompleteSuggestion, [CompletionItem, boolean]>,
 };
-=======
-import {CancellationTokenSource} from 'vscode-jsonrpc';
-import Convert from '../convert';
-import Utils from '../utils';
->>>>>>> 7353687f
 
 // Public: Adapts the language server protocol "textDocument/completion" to the Atom
 // AutoComplete+ package.
@@ -33,16 +28,13 @@
     return serverCapabilities.completionProvider != null;
   }
 
-<<<<<<< HEAD
-  _suggestionCache: Map<ActiveServer, SuggestionCacheEntry> = new Map();
-=======
   static canResolve(serverCapabilities: ServerCapabilities): boolean {
     return serverCapabilities.completionProvider != null && serverCapabilities.completionProvider.resolveProvider === true;
   }
 
+  _suggestionCache: Map<ActiveServer, SuggestionCacheEntry> = new Map();
   _lastSuggestions: Map<atom$AutocompleteSuggestion, [CompletionItem, boolean]> = new Map();
   _cancellationTokens: WeakMap<LanguageClientConnection, CancellationTokenSource> = new WeakMap();
->>>>>>> 7353687f
 
   // Public: Obtain suggestion list for AutoComplete+ by querying the language server using
   // the `textDocument/completion` request.
@@ -59,7 +51,6 @@
     request: atom$AutocompleteRequest,
     onDidConvertCompletionItem?: (CompletionItem, atom$AutocompleteSuggestion, atom$AutocompleteRequest) => void,
   ): Promise<Array<atom$AutocompleteSuggestion>> {
-<<<<<<< HEAD
     const triggerChars = server.capabilities.completionProvider != null ? server.capabilities.completionProvider.triggerCharacters || [] : [];
     const triggerPoint = AutocompleteAdapter.getTriggerPoint(request, triggerChars);
     const prefixWithTrigger = AutocompleteAdapter.getPrefixWithTrigger(request, triggerPoint);
@@ -82,18 +73,12 @@
     }
 
     // We either don't have suggestions or they are incomplete so request from the language server
-    const completions = await server.connection.completion(AutocompleteAdapter.createCompletionParams(request, autoTriggeredBy));
+    const cancellationToken = Utils.cancelAndRefreshCancellationToken(connection, this._cancellationTokens);
+    const completions = await server.connection.completion(AutocompleteAdapter.createCompletionParams(request, autoTriggeredBy), cancellationToken);
     const isIncomplete = !Array.isArray(completions) && completions.isIncomplete;
     const suggestionMap = this.completionItemsToSuggestions(completions, request, onDidConvertCompletionItem);
     this._suggestionCache.set(server, {isIncomplete, autoTriggeredBy, triggerPoint, suggestionMap});
     return Array.from(suggestionMap.keys());
-=======
-    const cancellationToken = Utils.cancelAndRefreshCancellationToken(connection, this._cancellationTokens);
-    const items = await connection.completion(AutocompleteAdapter.requestToTextDocumentPositionParams(request), cancellationToken);
-    this._cancellationTokens.delete(connection);
-    this._lastSuggestions = this.completionItemsToSuggestions(items, request, onDidConvertCompletionItem);
-    return Array.from(this._lastSuggestions.keys());
->>>>>>> 7353687f
   }
 
   // Public: Obtain a complete version of a suggestion with additional information

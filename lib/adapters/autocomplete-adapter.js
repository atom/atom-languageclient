--- conflicted
+++ resolved
@@ -2,12 +2,9 @@
 
 import {
   CompletionItemKind,
-<<<<<<< HEAD
   CompletionTriggerKind,
-=======
   InsertTextFormat,
   LanguageClientConnection,
->>>>>>> 49a7d301
   type CompletionItem,
   type CompletionList,
   type CompletionParams,

--- conflicted
+++ resolved
@@ -25,7 +25,8 @@
 // Public: Adapts the language server protocol "textDocument/completion" to the Atom
 // AutoComplete+ package.
 export default class AutocompleteAdapter {
-  _completionCachesByEditor: Map<atom$TextEditor, CompletionResponseCache> = new Map();
+  _currentTextEditor: atom$TextEditor;
+  _completionCache: CompletionResponseCache;
 
   static canAdapt(serverCapabilities: ServerCapabilities): boolean {
     return serverCapabilities.completionProvider != null;
@@ -39,7 +40,6 @@
   // * `connection` A {LanguageClientConnection} to the language server to query.
   // * `request` An {Object} with the AutoComplete+ request to satisfy.
   //
-<<<<<<< HEAD
   // Returns a {Promise} of an {AutocompletionResponse} object containing the AutoComplete+
   // suggestions to display and an indication if the list is complete.
   async getSuggestions(
@@ -82,18 +82,27 @@
       return Promise.resolve({isComplete: true, completionItems: []});
     }
 
-    // Basically, we're going to build a completion cache for each editor in the form of an object
+    // Basically, we're going to build a completion cache in the form of an object
     // that stores the last prefix position from which we fetched results from the LS,
     // and a Map of results for each known prefix in that position.
     // Everytime we hit the LanguageServer for suggestions, we're going to store those results
     // in the cache.
-    let completionCache: ?CompletionResponseCache = this._completionCachesByEditor.get(request.editor);
-    if (completionCache == null) {
-      completionCache = {
+    if (this._currentTextEditor == null || this._currentTextEditor !== request.editor) {
+      this._currentTextEditor = request.editor;
+      this._completionCache = {
         triggerPosition,
         prefixes: new Map(),
       };
     }
+
+    if (this._completionCache == null) {
+      this._completionCache = {
+        triggerPosition,
+        prefixes: new Map(),
+      };
+    }
+
+    let completionCache: CompletionResponseCache = this._completionCache;
 
     // Checking if the current trigger character is positioned where we stored
     // our cache on the last fetch from the LS.
@@ -160,39 +169,18 @@
     }
 
     const lsResponse = await this.getLSSuggestions(connection, request);
-    if (!completionCache) {
-      completionCache = {
-        triggerPosition,
-        prefixes: new Map(),
-      };
-    }
 
     completionCache.prefixes.set(prefixWithTrigger, lsResponse);
-    this._completionCachesByEditor.set(request.editor, completionCache);
+    this._completionCache = completionCache;
     return lsResponse;
   }
 
   // Public: Primary entry point for obtaining suggestions for AutoComplete+ by
   // querying the language server.
-=======
-  // Returns a {Promise} of an {Array} of {atom$AutocompleteSuggestion}s containing the
-  // AutoComplete+ suggestions to display.
-  async getSuggestions(
-    connection: LanguageClientConnection,
-    request: atom$AutocompleteRequest,
-  ): Promise<Array<atom$AutocompleteSuggestion>> {
-    const items = await connection.completion(AutocompleteAdapter.requestToTextDocumentPositionParams(request));
-    return this.completionItemsToSuggestions(items, request);
-  }
-
-  // Public: Obtain a complete version of a suggestion with additional information
-  // the language server can provide by way of the `completionItem/resolve` request.
->>>>>>> 4e640f89
   //
   // * `connection` A {LanguageClientConnection} to the language server to query.
   // * `request` An {Object} with the AutoComplete+ request to satisfy.
   //
-<<<<<<< HEAD
   // Returns a {Promise} of an {AutocompletionResponse} object containing the AutoComplete+
   // suggestions to display and an indication if the list is complete.
   async getLSSuggestions(
@@ -202,8 +190,12 @@
     const completionItems = await connection.completion(
       AutocompleteAdapter.requestToTextDocumentPositionParams(request),
     );
-    return AutocompleteAdapter.completionItemsToSuggestions(completionItems, request);
-=======
+    return this.completionItemsToSuggestions(completionItems, request);
+  }
+
+  // Public: Obtain a complete version of a suggestion with additional information
+  // the language server can provide by way of the `completionItem/resolve` request.
+  //
   // Returns a {Promise} of an {atom$AutocompleteSuggestion} with the resolved AutoComplete+
   // suggestion.
   async completeSuggestion(
@@ -223,7 +215,6 @@
     }
 
     return suggestion;
->>>>>>> 4e640f89
   }
 
   // Public: Create TextDocumentPositionParams to be sent to the language server
@@ -248,11 +239,10 @@
   //           items to be converted.
   // * `request` An {Object} with the AutoComplete+ request to use.
   //
-<<<<<<< HEAD
-  // Returns an {Array} of AutoComplete+ suggestions.
-  // Returns an {AutocompletionResponse} object containing AutoComplete+ suggestions and an
+  // Returns an {AutocompletionResponse} object containing AutoComplete+ suggestions ordered
+  // by the CompletionItems sortText and an
   // indication if the list is complete.
-  static completionItemsToSuggestions(
+  completionItemsToSuggestions(
     completionItems: Array<CompletionItem> | CompletionList,
     request: atom$AutocompleteRequest,
   ): AutocompletionResponse {
@@ -266,23 +256,13 @@
       isComplete = !completionItems.isIncomplete;
     }
 
+    this._lastSuggestions = new Map(extractedCompletions
+      .sort((a, b) => (a.sortText || a.label).localeCompare(b.sortText || b.label))
+      .map(s => [AutocompleteAdapter.completionItemToSuggestion(s, request), [s, false]]));
     return {
       isComplete,
-      completionItems: extractedCompletions
-        .sort((a, b) => (a.sortText || a.label).localeCompare(b.sortText || b.label))
-        .map(s => AutocompleteAdapter.completionItemToSuggestion(s, request)),
+      completionItems: Array.from(this._lastSuggestions.keys()),
     };
-=======
-  // Returns an {Array} of AutoComplete+ suggestions ordered by the CompletionItems sortText.
-  completionItemsToSuggestions(
-    completionItems: Array<CompletionItem> | CompletionList,
-    request: atom$AutocompleteRequest,
-  ): Array<atom$AutocompleteSuggestion> {
-    this._lastSuggestions = new Map((Array.isArray(completionItems) ? completionItems : completionItems.items || [])
-      .sort((a, b) => (a.sortText || a.label).localeCompare(b.sortText || b.label))
-      .map(s => [AutocompleteAdapter.completionItemToSuggestion(s, request), [s, false]]));
-    return Array.from(this._lastSuggestions.keys());
->>>>>>> 4e640f89
   }
 
   // Public: Convert a language server protocol CompletionItem to an AutoComplete+ suggestion.

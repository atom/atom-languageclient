import * as jsonrpc from 'vscode-jsonrpc';
import * as lsp from 'vscode-languageserver-protocol';
import { EventEmitter } from 'events';
import {
  NullLogger,
  Logger,
} from './logger';

export * from 'vscode-languageserver-protocol';

export interface KnownNotifications {
  'textDocument/publishDiagnostics': lsp.PublishDiagnosticsParams;
  'telemetry/event': any;
  'window/logMessage': lsp.LogMessageParams;
  'window/showMessageRequest': lsp.ShowMessageRequestParams;
  'window/showMessage': lsp.ShowMessageParams;
  [custom: string]: object;
}

export interface KnownRequests {
  'window/showMessageRequest':
  [lsp.ShowMessageRequestParams, lsp.MessageActionItem | null];
  'workspace/applyEdit':
  [lsp.ApplyWorkspaceEditParams, lsp.ApplyWorkspaceEditResponse];
  [custom: string]: [object, object | null];
}

export type RequestCallback<T extends keyof KnownRequests> =
  KnownRequests[T] extends [infer U, infer V] ?
  (param: U) => Promise<V> :
  never;

/**
 * TypeScript wrapper around JSONRPC to implement Microsoft Language Server Protocol v3
 * https://github.com/Microsoft/language-server-protocol/blob/master/protocol.md
 */
export class LanguageClientConnection extends EventEmitter {
  private _rpc: jsonrpc.MessageConnection;
  private _log: Logger;
  public isConnected: boolean;

  constructor(rpc: jsonrpc.MessageConnection, logger?: Logger) {
    super();
    this._rpc = rpc;
    this._log = logger || new NullLogger();
    this.setupLogging();
    rpc.listen();

    this.isConnected = true;
    this._rpc.onClose(() => {
      this.isConnected = false;
      this._log.warn('rpc.onClose', 'The RPC connection closed unexpectedly');
      this.emit('close');
    });
  }

  private setupLogging(): void {
    this._rpc.onError((error) => this._log.error(['rpc.onError', error]));
    this._rpc.onUnhandledNotification((notification) => {
      if (notification.method != null && notification.params != null) {
        this._log.warn(`rpc.onUnhandledNotification ${notification.method}`, notification.params);
      } else {
        this._log.warn('rpc.onUnhandledNotification', notification);
      }
    });
    this._rpc.onNotification((...args: any[]) => this._log.debug('rpc.onNotification', args));
  }

  public dispose(): void {
    this._rpc.dispose();
  }

  /**
   * Public: Initialize the language server with necessary {InitializeParams}.
   *
   * @param params The {InitializeParams} containing processId, rootPath, options and
   *   server capabilities.
   * @returns A {Promise} containing the {InitializeResult} with details of the server's
   *   capabilities.
   */
  public initialize(params: lsp.InitializeParams): Promise<lsp.InitializeResult> {
    return this._sendRequest('initialize', params);
  }

  /** Public: Send an `initialized` notification to the language server. */
  public initialized(): void {
    this._sendNotification('initialized', {});
  }

  /** Public: Send a `shutdown` request to the language server. */
  public shutdown(): Promise<void> {
    return this._sendRequest('shutdown');
  }

  /** Public: Send an `exit` notification to the language server. */
  public exit(): void {
    this._sendNotification('exit');
  }

<<<<<<< HEAD
  // Public: Register a callback for a custom notification.
  //
  // * `method`   A string containing the name of the message to listen for.
  // * `callback` The function to be called when the message is received.
  //              The payload from the message is passed to the function.
  public onCustomNotification(method: string, callback: (obj: object) => void): void {
    this._onNotification({ method }, callback);
  }

  // @deprecated Use onCustomNotification method instead
  public onCustom(method: string, callback: (obj: object) => void): void {
    this.onCustomNotification(method, callback);
  }

  // Public: Register a callback for a custom request.
  //
  // * `method`   A string containing the name of the message to listen for.
  // * `callback` The function to be called when the message is received.
  //              The payload from the message is passed to the function.
  public onCustomRequest(method: string, callback: (obj: object) => Promise<object>): void {
    this._onRequest({ method }, callback);
  }

  // Public: Send a custom request
  //
  // * `method`   A string containing the name of the request message.
  // * `params`   The method's parameters
=======
  /**
   * Public: Register a callback for a custom message.
   *
   * @param method A string containing the name of the message to listen for.
   * @param callback The function to be called when the message is received.
   *   The payload from the message is passed to the function.
   */
  public onCustom(method: string, callback: (obj: object) => void): void {
    this._onNotification({ method }, callback);
  }

  /**
   * Public: Send a custom request
   *
   * @param method A string containing the name of the request message.
   * @param params The method's parameters
   */
>>>>>>> 65ae206c
  public sendCustomRequest(method: string, params?: any[] | object): Promise<any | null> {
    return this._sendRequest(method, params);
  }

  /**
   * Public: Send a custom notification
   *
   * @param method A string containing the name of the notification message.
   * @param params The method's parameters
   */
  public sendCustomNotification(method: string, params?: any[] | object): void {
    this._sendNotification(method, params);
  }

  /**
   * Public: Register a callback for the `window/showMessage` message.
   *
   * @param callback The function to be called when the `window/showMessage` message is
   *   received with {ShowMessageParams} being passed.
   */
  public onShowMessage(callback: (params: lsp.ShowMessageParams) => void): void {
    this._onNotification({ method: 'window/showMessage' }, callback);
  }

  /**
   * Public: Register a callback for the `window/showMessageRequest` message.
   *
   * @param callback The function to be called when the `window/showMessageRequest` message is
   *   received with {ShowMessageRequestParam}' being passed.
   * @returns A {Promise} containing the {MessageActionItem}.
   */
  public onShowMessageRequest(callback: (params: lsp.ShowMessageRequestParams)
    => Promise<lsp.MessageActionItem | null>): void {
    this._onRequest({ method: 'window/showMessageRequest' }, callback);
  }

  /**
   * Public: Register a callback for the `window/logMessage` message.
   *
   * @param callback The function to be called when the `window/logMessage` message is
   *   received with {LogMessageParams} being passed.
   */
  public onLogMessage(callback: (params: lsp.LogMessageParams) => void): void {
    this._onNotification({ method: 'window/logMessage' }, callback);
  }

  /**
   * Public: Register a callback for the `telemetry/event` message.
   *
   * @param callback The function to be called when the `telemetry/event` message is
   *   received with any parameters received being passed on.
   */
  public onTelemetryEvent(callback: (...args: any[]) => void): void {
    this._onNotification({ method: 'telemetry/event' }, callback);
  }

  /**
   * Public: Register a callback for the `workspace/applyEdit` message.
   *
   * @param callback The function to be called when the `workspace/applyEdit` message is
   *   received with {ApplyWorkspaceEditParams} being passed.
   * @returns A {Promise} containing the {ApplyWorkspaceEditResponse}.
   */
  public onApplyEdit(callback: (params: lsp.ApplyWorkspaceEditParams) =>
    Promise<lsp.ApplyWorkspaceEditResponse>): void {
    this._onRequest({ method: 'workspace/applyEdit' }, callback);
  }

  /**
   * Public: Send a `workspace/didChangeConfiguration` notification.
   *
   * @param params The {DidChangeConfigurationParams} containing the new configuration.
   */
  public didChangeConfiguration(params: lsp.DidChangeConfigurationParams): void {
    this._sendNotification('workspace/didChangeConfiguration', params);
  }

  /**
   * Public: Send a `textDocument/didOpen` notification.
   *
   * @param params The {DidOpenTextDocumentParams} containing the opened text document details.
   */
  public didOpenTextDocument(params: lsp.DidOpenTextDocumentParams): void {
    this._sendNotification('textDocument/didOpen', params);
  }

  /**
   * Public: Send a `textDocument/didChange` notification.
   *
   * @param params The {DidChangeTextDocumentParams} containing the changed text document
   *   details including the version number and actual text changes.
   */
  public didChangeTextDocument(params: lsp.DidChangeTextDocumentParams): void {
    this._sendNotification('textDocument/didChange', params);
  }

  /**
   * Public: Send a `textDocument/didClose` notification.
   *
   * @param params The {DidCloseTextDocumentParams} containing the opened text document details.
   */
  public didCloseTextDocument(params: lsp.DidCloseTextDocumentParams): void {
    this._sendNotification('textDocument/didClose', params);
  }

  /**
   * Public: Send a `textDocument/willSave` notification.
   *
   * @param params The {WillSaveTextDocumentParams} containing the to-be-saved text document
   *   details and the reason for the save.
   */
  public willSaveTextDocument(params: lsp.WillSaveTextDocumentParams): void {
    this._sendNotification('textDocument/willSave', params);
  }

  /**
   * Public: Send a `textDocument/willSaveWaitUntil` notification.
   *
   * @param params The {WillSaveTextDocumentParams} containing the to-be-saved text document
   *   details and the reason for the save.
   * @returns A {Promise} containing an {Array} of {TextEdit}s to be applied to the text
   *   document before it is saved.
   */
  public willSaveWaitUntilTextDocument(params: lsp.WillSaveTextDocumentParams): Promise<lsp.TextEdit[] | null> {
    return this._sendRequest('textDocument/willSaveWaitUntil', params);
  }

  /**
   * Public: Send a `textDocument/didSave` notification.
   *
   * @param params The {DidSaveTextDocumentParams} containing the saved text document details.
   */
  public didSaveTextDocument(params: lsp.DidSaveTextDocumentParams): void {
    this._sendNotification('textDocument/didSave', params);
  }

  /**
   * Public: Send a `workspace/didChangeWatchedFiles` notification.
   *
   * @param params The {DidChangeWatchedFilesParams} containing the array of {FileEvent}s that
   *   have been observed upon the watched files.
   */
  public didChangeWatchedFiles(params: lsp.DidChangeWatchedFilesParams): void {
    this._sendNotification('workspace/didChangeWatchedFiles', params);
  }

  /**
   * Public: Register a callback for the `textDocument/publishDiagnostics` message.
   *
   * @param callback The function to be called when the `textDocument/publishDiagnostics` message is
   *   received a {PublishDiagnosticsParams} containing new {Diagnostic} messages for a given uri.
   */
  public onPublishDiagnostics(callback: (params: lsp.PublishDiagnosticsParams) => void): void {
    this._onNotification({ method: 'textDocument/publishDiagnostics' }, callback);
  }

  /**
   * Public: Send a `textDocument/completion` request.
   *
   * @param params The {TextDocumentPositionParams} or {CompletionParams} for which
   *   {CompletionItem}s are desired.
   * @param cancellationToken The {CancellationToken} that is used to cancel this request if necessary.
   * @returns A {Promise} containing either a {CompletionList} or an {Array} of {CompletionItem}s.
   */
  public completion(
    params: lsp.TextDocumentPositionParams | CompletionParams,
    cancellationToken?: jsonrpc.CancellationToken): Promise<lsp.CompletionItem[] | lsp.CompletionList | null> {
    // Cancel prior request if necessary
    return this._sendRequest('textDocument/completion', params, cancellationToken);
  }

  /**
   * Public: Send a `completionItem/resolve` request.
   *
   * @param params The {CompletionItem} for which a fully resolved {CompletionItem} is desired.
   * @returns A {Promise} containing a fully resolved {CompletionItem}.
   */
  public completionItemResolve(params: lsp.CompletionItem): Promise<lsp.CompletionItem | null> {
    return this._sendRequest('completionItem/resolve', params);
  }

  /**
   * Public: Send a `textDocument/hover` request.
   *
   * @param params The {TextDocumentPositionParams} for which a {Hover} is desired.
   * @returns A {Promise} containing a {Hover}.
   */
  public hover(params: lsp.TextDocumentPositionParams): Promise<lsp.Hover | null> {
    return this._sendRequest('textDocument/hover', params);
  }

  /**
   * Public: Send a `textDocument/signatureHelp` request.
   *
   * @param params The {TextDocumentPositionParams} for which a {SignatureHelp} is desired.
   * @returns A {Promise} containing a {SignatureHelp}.
   */
  public signatureHelp(params: lsp.TextDocumentPositionParams): Promise<lsp.SignatureHelp | null> {
    return this._sendRequest('textDocument/signatureHelp', params);
  }

  /**
   * Public: Send a `textDocument/definition` request.
   *
   * @param params The {TextDocumentPositionParams} of a symbol for which one or more {Location}s
   *   that define that symbol are required.
   * @returns A {Promise} containing either a single {Location} or an {Array} of many {Location}s.
   */
  public gotoDefinition(params: lsp.TextDocumentPositionParams): Promise<lsp.Location | lsp.Location[]> {
    return this._sendRequest('textDocument/definition', params);
  }

  /**
   * Public: Send a `textDocument/references` request.
   *
   * @param params The {TextDocumentPositionParams} of a symbol for which all referring {Location}s
   *   are desired.
   * @returns A {Promise} containing an {Array} of {Location}s that reference this symbol.
   */
  public findReferences(params: lsp.ReferenceParams): Promise<lsp.Location[]> {
    return this._sendRequest('textDocument/references', params);
  }

  /**
   * Public: Send a `textDocument/documentHighlight` request.
   *
   * @param params The {TextDocumentPositionParams} of a symbol for which all highlights are desired.
   * @returns A {Promise} containing an {Array} of {DocumentHighlight}s that can be used to
   *   highlight this symbol.
   */
  public documentHighlight(params: lsp.TextDocumentPositionParams): Promise<lsp.DocumentHighlight[]> {
    return this._sendRequest('textDocument/documentHighlight', params);
  }

  /**
   * Public: Send a `textDocument/documentSymbol` request.
   *
   * @param params The {DocumentSymbolParams} that identifies the document for which
   *   symbols are desired.
   * @param cancellationToken The {CancellationToken} that is used to cancel this request if
   *   necessary.
   * @returns A {Promise} containing an {Array} of {SymbolInformation}s that can be used to
   *   navigate this document.
   */
  public documentSymbol(
    params: lsp.DocumentSymbolParams,
    _cancellationToken?: jsonrpc.CancellationToken,
  ): Promise<lsp.SymbolInformation[] | lsp.DocumentSymbol[]> {
    return this._sendRequest('textDocument/documentSymbol', params);
  }

  /**
   * Public: Send a `workspace/symbol` request.
   *
   * @param params The {WorkspaceSymbolParams} containing the query string to search the workspace for.
   * @returns A {Promise} containing an {Array} of {SymbolInformation}s that identify where the query
   *   string occurs within the workspace.
   */
  public workspaceSymbol(params: lsp.WorkspaceSymbolParams): Promise<lsp.SymbolInformation[]> {
    return this._sendRequest('workspace/symbol', params);
  }

  /**
   * Public: Send a `textDocument/codeAction` request.
   *
   * @param params The {CodeActionParams} identifying the document, range and context for the code action.
   * @returns A {Promise} containing an {Array} of {Commands}s that can be performed against the given
   *   documents range.
   */
  public codeAction(params: lsp.CodeActionParams): Promise<Array<lsp.Command | lsp.CodeAction>> {
    return this._sendRequest('textDocument/codeAction', params);
  }

  /**
   * Public: Send a `textDocument/codeLens` request.
   *
   * @param params The {CodeLensParams} identifying the document for which code lens commands are desired.
   * @returns A {Promise} containing an {Array} of {CodeLens}s that associate commands and data with
   *   specified ranges within the document.
   */
  public codeLens(params: lsp.CodeLensParams): Promise<lsp.CodeLens[]> {
    return this._sendRequest('textDocument/codeLens', params);
  }

  /**
   * Public: Send a `codeLens/resolve` request.
   *
   * @param params The {CodeLens} identifying the code lens to be resolved with full detail.
   * @returns A {Promise} containing the {CodeLens} fully resolved.
   */
  public codeLensResolve(params: lsp.CodeLens): Promise<lsp.CodeLens | null> {
    return this._sendRequest('codeLens/resolve', params);
  }

  /**
   * Public: Send a `textDocument/documentLink` request.
   *
   * @param params The {DocumentLinkParams} identifying the document for which links should be identified.
   * @returns A {Promise} containing an {Array} of {DocumentLink}s relating uri's to specific ranges
   *   within the document.
   */
  public documentLink(params: lsp.DocumentLinkParams): Promise<lsp.DocumentLink[]> {
    return this._sendRequest('textDocument/documentLink', params);
  }

  /**
   * Public: Send a `documentLink/resolve` request.
   *
   * @param params The {DocumentLink} identifying the document link to be resolved with full detail.
   * @returns A {Promise} containing the {DocumentLink} fully resolved.
   */
  public documentLinkResolve(params: lsp.DocumentLink): Promise<lsp.DocumentLink> {
    return this._sendRequest('documentLink/resolve', params);
  }

  /**
   * Public: Send a `textDocument/formatting` request.
   *
   * @param params The {DocumentFormattingParams} identifying the document to be formatted as well as
   *   additional formatting preferences.
   * @returns A {Promise} containing an {Array} of {TextEdit}s to be applied to the document to
   *   correctly reformat it.
   */
  public documentFormatting(params: lsp.DocumentFormattingParams): Promise<lsp.TextEdit[]> {
    return this._sendRequest('textDocument/formatting', params);
  }

  /**
   * Public: Send a `textDocument/rangeFormatting` request.
   *
   * @param params The {DocumentRangeFormattingParams} identifying the document and range to be formatted
   *   as well as additional formatting preferences.
   * @returns A {Promise} containing an {Array} of {TextEdit}s to be applied to the document to
   *   correctly reformat it.
   */
  public documentRangeFormatting(params: lsp.DocumentRangeFormattingParams): Promise<lsp.TextEdit[]> {
    return this._sendRequest('textDocument/rangeFormatting', params);
  }

  /**
   * Public: Send a `textDocument/onTypeFormatting` request.
   *
   * @param params The {DocumentOnTypeFormattingParams} identifying the document to be formatted,
   *   the character that was typed and at what position as well as additional formatting preferences.
   * @returns A {Promise} containing an {Array} of {TextEdit}s to be applied to the document to
   *   correctly reformat it.
   */
  public documentOnTypeFormatting(params: lsp.DocumentOnTypeFormattingParams): Promise<lsp.TextEdit[]> {
    return this._sendRequest('textDocument/onTypeFormatting', params);
  }

  /**
   * Public: Send a `textDocument/rename` request.
   *
   * @param params The {RenameParams} identifying the document containing the symbol to be renamed,
   *   as well as the position and new name.
   * @returns A {Promise} containing an {WorkspaceEdit} that contains a list of {TextEdit}s either
   *   on the changes property (keyed by uri) or the documentChanges property containing
   *   an {Array} of {TextDocumentEdit}s (preferred).
   */
  public rename(params: lsp.RenameParams): Promise<lsp.WorkspaceEdit> {
    return this._sendRequest('textDocument/rename', params);
  }

  /**
   * Public: Send a `workspace/executeCommand` request.
   *
   * @param params The {ExecuteCommandParams} specifying the command and arguments
   *   the language server should execute (these commands are usually from {CodeLens}
   *   or {CodeAction} responses).
   * @returns A {Promise} containing anything.
   */
  public executeCommand(params: lsp.ExecuteCommandParams): Promise<any> {
    return this._sendRequest('workspace/executeCommand', params);
  }

  private _onRequest<T extends Extract<keyof KnownRequests, string>>(
    type: { method: T }, callback: RequestCallback<T>,
  ): void {
    this._rpc.onRequest(type.method, (value) => {
      this._log.debug(`rpc.onRequest ${type.method}`, value);
      return callback(value);
    });
  }

  private _onNotification<T extends Extract<keyof KnownNotifications, string>>(
    type: { method: T }, callback: (obj: KnownNotifications[T]) => void,
  ): void {
    this._rpc.onNotification(type.method, (value: any) => {
      this._log.debug(`rpc.onNotification ${type.method}`, value);
      callback(value);
    });
  }

  private _sendNotification(method: string, args?: object): void {
    this._log.debug(`rpc.sendNotification ${method}`, args);
    this._rpc.sendNotification(method, args);
  }

  private async _sendRequest(
    method: string,
    args?: object,
    cancellationToken?: jsonrpc.CancellationToken,
  ): Promise<any> {
    this._log.debug(`rpc.sendRequest ${method} sending`, args);
    try {
      const start = performance.now();
      let result;
      if (cancellationToken) {
        result = await this._rpc.sendRequest(method, args, cancellationToken);
      } else {
        // If cancellationToken is null or undefined, don't add the third
        // argument otherwise vscode-jsonrpc will send an additional, null
        // message parameter to the request
        result = await this._rpc.sendRequest(method, args);
      }

      const took = performance.now() - start;
      this._log.debug(`rpc.sendRequest ${method} received (${Math.floor(took)}ms)`, result);
      return result;
    } catch (e) {
      const responseError = e as jsonrpc.ResponseError<any>;
      if (cancellationToken && responseError.code === jsonrpc.ErrorCodes.RequestCancelled) {
        this._log.debug(`rpc.sendRequest ${method} was cancelled`);
      }
      else {
        this._log.error(`rpc.sendRequest ${method} threw`, e);
      }

      throw e;
    }
  }
}

export type DiagnosticCode = number | string;

/**
 * Contains additional information about the context in which a completion request is triggered.
 */
export interface CompletionContext {
  /**
   * How the completion was triggered.
   */
  triggerKind: lsp.CompletionTriggerKind;

  /**
   * The trigger character (a single character) that has trigger code complete.
   * Is undefined if `triggerKind !== CompletionTriggerKind.TriggerCharacter`
   */
  triggerCharacter?: string;
}

/**
 * Completion parameters
 */
export interface CompletionParams extends lsp.TextDocumentPositionParams {

  /**
   * The completion context. This is only available it the client specifies
   * to send this using `ClientCapabilities.textDocument.completion.contextSupport === true`
   */
  context?: CompletionContext;
}<|MERGE_RESOLUTION|>--- conflicted
+++ resolved
@@ -97,12 +97,13 @@
     this._sendNotification('exit');
   }
 
-<<<<<<< HEAD
-  // Public: Register a callback for a custom notification.
-  //
-  // * `method`   A string containing the name of the message to listen for.
-  // * `callback` The function to be called when the message is received.
-  //              The payload from the message is passed to the function.
+  /**
+   * Public: Register a callback for a custom notification
+   *
+   * @param method A string containing the name of the message to listen for.
+   * @param callback The function to be called when the message is received.
+   *   The payload from the message is passed to the function.
+   */
   public onCustomNotification(method: string, callback: (obj: object) => void): void {
     this._onNotification({ method }, callback);
   }
@@ -112,29 +113,15 @@
     this.onCustomNotification(method, callback);
   }
 
-  // Public: Register a callback for a custom request.
-  //
-  // * `method`   A string containing the name of the message to listen for.
-  // * `callback` The function to be called when the message is received.
-  //              The payload from the message is passed to the function.
-  public onCustomRequest(method: string, callback: (obj: object) => Promise<object>): void {
-    this._onRequest({ method }, callback);
-  }
-
-  // Public: Send a custom request
-  //
-  // * `method`   A string containing the name of the request message.
-  // * `params`   The method's parameters
-=======
-  /**
-   * Public: Register a callback for a custom message.
+  /**
+   * Public: Register a callback for a custom request
    *
    * @param method A string containing the name of the message to listen for.
    * @param callback The function to be called when the message is received.
    *   The payload from the message is passed to the function.
    */
-  public onCustom(method: string, callback: (obj: object) => void): void {
-    this._onNotification({ method }, callback);
+  public onCustomRequest(method: string, callback: (obj: object) => Promise<object>): void {
+    this._onRequest({ method }, callback);
   }
 
   /**
@@ -143,7 +130,6 @@
    * @param method A string containing the name of the request message.
    * @param params The method's parameters
    */
->>>>>>> 65ae206c
   public sendCustomRequest(method: string, params?: any[] | object): Promise<any | null> {
     return this._sendRequest(method, params);
   }

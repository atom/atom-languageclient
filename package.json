{
  "name": "atom-languageclient",
<<<<<<< HEAD
  "version": "0.7.0",
=======
  "version": "0.7.2",
>>>>>>> cc9e20d9
  "description": "Integrate Language Servers with Atom",
  "repository": "https://github.com/atom/atom-languageclient",
  "license": "MIT",
  "main": "./build/lib/main",
  "scripts": {
    "clean": "rm -rf build",
    "compile": "babel lib --out-dir build/lib && babel test --out-dir build/test",
    "flow": "flow",
    "lint": "eslint lib test --max-warnings 0",
    "prepublish": "npm run clean && npm run compile",
    "test": "npm run compile && npm run lint && atom --test build/test",
    "watch": "babel lib --out-dir build/lib -w"
  },
  "dependencies": {
    "fuzzaldrin-plus": "^0.5.0",
    "vscode-jsonrpc": "^3.5.0"
  },
  "atomTestRunner": "./test/runner",
  "atomTranspilers": [
    {
      "glob": "{lib,test}/**/*.js",
      "transpiler": "atom-babel6-transpiler",
      "options": {
        "cacheKeyFiles": [
          "package.json",
          ".babelrc"
        ]
      }
    }
  ],
  "devDependencies": {
    "atom-babel6-transpiler": "1.1.2",
    "atom-mocha-test-runner": "^1.2.0",
    "babel-cli": "^6.26.0",
    "babel-core": "6.26.0",
    "babel-plugin-add-module-exports": "0.2.1",
    "babel-plugin-transform-class-properties": "6.24.1",
    "babel-plugin-transform-es2015-modules-commonjs": "6.24.1",
    "babel-plugin-transform-flow-strip-types": "6.22.0",
    "babel-plugin-transform-object-rest-spread": "6.26.0",
    "chai": "^3.5.0",
    "eslint": "^4.11.0",
    "eslint-config-fbjs-opensource": "^1.0.0",
    "eslint-plugin-flowtype": "^2.39.1",
    "flow-bin": "^0.59.0",
    "mocha": "^3.2.0",
    "mocha-appveyor-reporter": "^0.4.0",
    "sinon": "^2.0.0"
  }
}<|MERGE_RESOLUTION|>--- conflicted
+++ resolved
@@ -1,10 +1,6 @@
 {
   "name": "atom-languageclient",
-<<<<<<< HEAD
-  "version": "0.7.0",
-=======
   "version": "0.7.2",
->>>>>>> cc9e20d9
   "description": "Integrate Language Servers with Atom",
   "repository": "https://github.com/atom/atom-languageclient",
   "license": "MIT",

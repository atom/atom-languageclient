--- conflicted
+++ resolved
@@ -15,12 +15,8 @@
     "watch": "babel lib --out-dir build/lib -w"
   },
   "dependencies": {
-<<<<<<< HEAD
     "fuzzaldrin-plus": "^0.5.0",
-    "vscode-jsonrpc": "^3.4.1"
-=======
     "vscode-jsonrpc": "^3.5.0"
->>>>>>> 02d8f622
   },
   "atomTestRunner": "./test/runner",
   "atomTranspilers": [

{
  "name": "atom-languageclient",
  "version": "0.7.3",
  "description": "Integrate Language Servers with Atom",
  "repository": "https://github.com/atom/atom-languageclient",
  "license": "MIT",
  "main": "./build/lib/main",
  "scripts": {
    "clean": "rm -rf build",
    "compile": "babel lib --out-dir build/lib && babel test --out-dir build/test",
    "flow": "flow",
    "lint": "eslint lib test --max-warnings 0",
    "prepublish": "npm run clean && npm run compile",
    "test": "npm run compile && npm run lint && atom --test build/test",
    "watch": "babel lib --out-dir build/lib -w"
  },
  "dependencies": {
    "vscode-jsonrpc": "^3.5.0"
  },
  "atomTestRunner": "./test/runner",
  "atomTranspilers": [
    {
      "glob": "{lib,test}/**/*.js",
      "transpiler": "atom-babel6-transpiler",
      "options": {
        "cacheKeyFiles": [
          "package.json",
          ".babelrc"
        ]
      }
    }
  ],
  "devDependencies": {
    "atom-babel6-transpiler": "1.1.2",
    "atom-mocha-test-runner": "^1.2.0",
    "babel-cli": "^6.26.0",
    "babel-core": "6.26.0",
    "babel-eslint": "^8.1.2",
    "babel-plugin-add-module-exports": "0.2.1",
    "babel-plugin-transform-class-properties": "6.24.1",
    "babel-plugin-transform-es2015-modules-commonjs": "6.26.0",
    "babel-plugin-transform-flow-strip-types": "6.22.0",
    "babel-plugin-transform-object-rest-spread": "6.26.0",
    "chai": "^3.5.0",
<<<<<<< HEAD
    "eslint": "^3.19.0",
=======
    "eslint": "4.13.0",
>>>>>>> b709646d
    "eslint-config-fbjs-opensource": "^1.0.0",
    "eslint-plugin-flowtype": "^2.40.1",
    "flow-bin": "^0.62.0",
    "mocha": "^3.2.0",
    "mocha-appveyor-reporter": "^0.4.0",
    "sinon": "^2.0.0"
  }
}<|MERGE_RESOLUTION|>--- conflicted
+++ resolved
@@ -42,11 +42,7 @@
     "babel-plugin-transform-flow-strip-types": "6.22.0",
     "babel-plugin-transform-object-rest-spread": "6.26.0",
     "chai": "^3.5.0",
-<<<<<<< HEAD
-    "eslint": "^3.19.0",
-=======
     "eslint": "4.13.0",
->>>>>>> b709646d
     "eslint-config-fbjs-opensource": "^1.0.0",
     "eslint-plugin-flowtype": "^2.40.1",
     "flow-bin": "^0.62.0",
